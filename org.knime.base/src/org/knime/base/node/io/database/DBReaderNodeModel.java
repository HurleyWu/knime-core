--- conflicted
+++ resolved
@@ -25,6 +25,7 @@
 package org.knime.base.node.io.database;
 
 import java.io.File;
+import java.sql.Driver;
 import java.sql.DriverManager;
 import java.util.Arrays;
 import java.util.HashSet;
@@ -64,8 +65,6 @@
 
     private final HashSet<String> m_driverLoaded = new HashSet<String>();
     
-<<<<<<< HEAD
-=======
     static {        
         try {
             Class<?> driverClass = Class.forName(
@@ -79,8 +78,6 @@
         }
     }
 
-
->>>>>>> ef52114e
     /**
      * Creates a new model with one data outport.
      */
@@ -163,15 +160,9 @@
             final ExecutionContext exec) throws CanceledExecutionException,
             Exception {
         exec.setProgress(-1, "Opening database connection...");
-<<<<<<< HEAD
-        DriverManager.registerDriver(DBDriverLoader.getWrappedDriver(m_driver));
-        m_load = new DBReaderConnection(m_name, m_user, m_pass, m_query);
-        return new BufferedDataTable[]{exec.createBufferedDataTable(m_load,
-=======
         try {
             m_load = new DBReaderConnection(m_name, m_user, m_pass, m_query);
             return new BufferedDataTable[]{exec.createBufferedDataTable(m_load,
->>>>>>> ef52114e
                 exec)};
         } finally {
             reset();
