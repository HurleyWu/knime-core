/* 
 * -------------------------------------------------------------------
 * This source code, its documentation and all appendant files
 * are protected by copyright law. All rights reserved.
 *
 * Copyright, 2003 - 2007
 * University of Konstanz, Germany
 * Chair for Bioinformatics and Information Mining (Prof. M. Berthold)
 * and KNIME GmbH, Konstanz, Germany
 *
 * You may not modify, publish, transmit, transfer or sell, reproduce,
 * create derivative works from, distribute, perform, display, or in
 * any way exploit any of the content, in whole or in part, except as
 * otherwise expressly permitted in writing by the copyright owner or
 * as specified in the license file distributed with this product.
 *
 * If you have any questions please contact the copyright holder:
 * website: www.knime.org
 * email: contact@knime.org
 * -------------------------------------------------------------------
 * 
 * History
 *   Nov 6, 2006 (wiswedel): created
 */
package org.knime.base.node.meta.xvalidation;

import java.awt.FlowLayout;
import java.awt.GridLayout;

import javax.swing.JComponent;
import javax.swing.JLabel;
import javax.swing.JPanel;
import javax.swing.border.Border;

import org.knime.core.data.DataTableSpec;
import org.knime.core.data.DoubleValue;
import org.knime.core.data.NominalValue;
import org.knime.core.node.InvalidSettingsException;
import org.knime.core.node.NodeDialogPane;
import org.knime.core.node.NodeSettingsRO;
import org.knime.core.node.NodeSettingsWO;
import org.knime.core.node.NotConfigurableException;
import org.knime.core.node.util.ColumnSelectionComboxBox;

/**
 * Two columns: One for target, one for prediction.
 * @author Bernd Wiswedel, University of Konstanz
 */
public class AggregateOutputNodeDialogPane extends NodeDialogPane {
<<<<<<< HEAD
    
    private final ColumnSelectionComboxBox m_targetCombo;
    private final ColumnSelectionComboxBox m_predictCombo;
    
=======
    @SuppressWarnings("unchecked")
    private final ColumnSelectionComboxBox m_targetColumn =
            new ColumnSelectionComboxBox((Border)null, NominalValue.class,
                    DoubleValue.class);

    @SuppressWarnings("unchecked")
    private final ColumnSelectionComboxBox m_predictColumn =
            new ColumnSelectionComboxBox((Border)null, NominalValue.class,
                    DoubleValue.class);

    private final AggregateSettings m_settings = new AggregateSettings();

>>>>>>> e116f9a6
    /**
     * Inits GUI. 
     */
    @SuppressWarnings("unchecked")
    public AggregateOutputNodeDialogPane() {
        JPanel p = new JPanel(new GridLayout(0, 2));
        JLabel l1 = new JLabel("Target Column: ");
        m_targetCombo = new ColumnSelectionComboxBox(
                (Border)null, StringValue.class);
        p.add(getInFlowLayout(l1));
        p.add(getInFlowLayout(m_targetCombo));
        JLabel l2 = new JLabel("Prediction Column: ");
        m_predictCombo = new ColumnSelectionComboxBox(
                (Border)null, StringValue.class);
        p.add(getInFlowLayout(l2));
        p.add(getInFlowLayout(m_predictCombo));
        addTab("Column Selection", p);
    }
    
    private static JPanel getInFlowLayout(final JComponent c) {
        JPanel result = new JPanel(new FlowLayout());
        result.add(c);
        return result;
    }

    /**
     * {@inheritDoc}
     */
    @Override
    protected void loadSettingsFrom(final NodeSettingsRO settings,
            final DataTableSpec[] specs) throws NotConfigurableException {
<<<<<<< HEAD
        DataTableSpec in = specs[0];
        String targetCol = null;
        String predictCol = null;
        for (int i = in.getNumColumns() - 1; i >= 0; i--) {
            DataColumnSpec c = in.getColumnSpec(i);
            if (c.getType().isCompatible(StringValue.class)) {
                if (predictCol == null) {
                    predictCol = c.getName();
                } else {
                    targetCol = c.getName();
                    break; // both columns assigned
                }
            }
        }
        if (targetCol == null) {
            throw new NotConfigurableException(
                    "Invalid input: Need at least two string columns.");
        }
        String targetSettingsCol = settings.getString(
                AggregateOutputNodeModel.CFG_TARGET_COL, targetCol);
        String predictSettingsCol = settings.getString(
                AggregateOutputNodeModel.CFG_PREDICT_COL, predictCol);
        if (!in.containsName(targetSettingsCol)) {
            targetSettingsCol = targetCol;
        }
        if (!in.containsName(predictSettingsCol)) {
            predictSettingsCol = predictCol;
        }
        m_targetCombo.update(in, targetSettingsCol);
        m_predictCombo.update(in, predictSettingsCol);
=======
        m_settings.loadSettingsForDialog(settings);

        m_settings.targetColumn(m_settings.targetColumn());
        m_settings.predictionColumn(m_settings.predictionColumn());
        m_targetColumn.update(specs[0], m_settings.targetColumn());
        m_predictColumn.update(specs[0], m_settings.predictionColumn());
>>>>>>> e116f9a6
    }

    /**
     * {@inheritDoc}
     */
    @Override
    protected void saveSettingsTo(final NodeSettingsWO settings)
            throws InvalidSettingsException {
        String targetCol = m_targetCombo.getSelectedColumn();
        String predCol = m_predictCombo.getSelectedColumn();
        settings.addString(AggregateOutputNodeModel.CFG_TARGET_COL, targetCol);
        settings.addString(AggregateOutputNodeModel.CFG_PREDICT_COL, predCol);
    }

}<|MERGE_RESOLUTION|>--- conflicted
+++ resolved
@@ -1,9 +1,9 @@
-/* 
+/*
  * -------------------------------------------------------------------
  * This source code, its documentation and all appendant files
  * are protected by copyright law. All rights reserved.
  *
- * Copyright, 2003 - 2007
+ * Copyright, 2003 - 2008
  * University of Konstanz, Germany
  * Chair for Bioinformatics and Information Mining (Prof. M. Berthold)
  * and KNIME GmbH, Konstanz, Germany
@@ -18,7 +18,7 @@
  * website: www.knime.org
  * email: contact@knime.org
  * -------------------------------------------------------------------
- * 
+ *
  * History
  *   Nov 6, 2006 (wiswedel): created
  */
@@ -43,16 +43,13 @@
 import org.knime.core.node.util.ColumnSelectionComboxBox;
 
 /**
- * Two columns: One for target, one for prediction.
+ * This dialog lets the user choose the column containing the predicted class
+ * values and the column containing the real class values.
+ *
  * @author Bernd Wiswedel, University of Konstanz
+ * @author Thorsten Meinl, University of Konstanz
  */
 public class AggregateOutputNodeDialogPane extends NodeDialogPane {
-<<<<<<< HEAD
-    
-    private final ColumnSelectionComboxBox m_targetCombo;
-    private final ColumnSelectionComboxBox m_predictCombo;
-    
-=======
     @SuppressWarnings("unchecked")
     private final ColumnSelectionComboxBox m_targetColumn =
             new ColumnSelectionComboxBox((Border)null, NominalValue.class,
@@ -65,26 +62,20 @@
 
     private final AggregateSettings m_settings = new AggregateSettings();
 
->>>>>>> e116f9a6
     /**
-     * Inits GUI. 
+     * Creates a new dialog.
      */
-    @SuppressWarnings("unchecked")
     public AggregateOutputNodeDialogPane() {
         JPanel p = new JPanel(new GridLayout(0, 2));
-        JLabel l1 = new JLabel("Target Column: ");
-        m_targetCombo = new ColumnSelectionComboxBox(
-                (Border)null, StringValue.class);
+        JLabel l1 = new JLabel("Target Column ");
         p.add(getInFlowLayout(l1));
-        p.add(getInFlowLayout(m_targetCombo));
-        JLabel l2 = new JLabel("Prediction Column: ");
-        m_predictCombo = new ColumnSelectionComboxBox(
-                (Border)null, StringValue.class);
+        p.add(getInFlowLayout(m_targetColumn));
+        JLabel l2 = new JLabel("Prediction Column ");
         p.add(getInFlowLayout(l2));
-        p.add(getInFlowLayout(m_predictCombo));
+        p.add(getInFlowLayout(m_predictColumn));
         addTab("Column Selection", p);
     }
-    
+
     private static JPanel getInFlowLayout(final JComponent c) {
         JPanel result = new JPanel(new FlowLayout());
         result.add(c);
@@ -97,45 +88,12 @@
     @Override
     protected void loadSettingsFrom(final NodeSettingsRO settings,
             final DataTableSpec[] specs) throws NotConfigurableException {
-<<<<<<< HEAD
-        DataTableSpec in = specs[0];
-        String targetCol = null;
-        String predictCol = null;
-        for (int i = in.getNumColumns() - 1; i >= 0; i--) {
-            DataColumnSpec c = in.getColumnSpec(i);
-            if (c.getType().isCompatible(StringValue.class)) {
-                if (predictCol == null) {
-                    predictCol = c.getName();
-                } else {
-                    targetCol = c.getName();
-                    break; // both columns assigned
-                }
-            }
-        }
-        if (targetCol == null) {
-            throw new NotConfigurableException(
-                    "Invalid input: Need at least two string columns.");
-        }
-        String targetSettingsCol = settings.getString(
-                AggregateOutputNodeModel.CFG_TARGET_COL, targetCol);
-        String predictSettingsCol = settings.getString(
-                AggregateOutputNodeModel.CFG_PREDICT_COL, predictCol);
-        if (!in.containsName(targetSettingsCol)) {
-            targetSettingsCol = targetCol;
-        }
-        if (!in.containsName(predictSettingsCol)) {
-            predictSettingsCol = predictCol;
-        }
-        m_targetCombo.update(in, targetSettingsCol);
-        m_predictCombo.update(in, predictSettingsCol);
-=======
         m_settings.loadSettingsForDialog(settings);
 
         m_settings.targetColumn(m_settings.targetColumn());
         m_settings.predictionColumn(m_settings.predictionColumn());
         m_targetColumn.update(specs[0], m_settings.targetColumn());
         m_predictColumn.update(specs[0], m_settings.predictionColumn());
->>>>>>> e116f9a6
     }
 
     /**
@@ -144,10 +102,8 @@
     @Override
     protected void saveSettingsTo(final NodeSettingsWO settings)
             throws InvalidSettingsException {
-        String targetCol = m_targetCombo.getSelectedColumn();
-        String predCol = m_predictCombo.getSelectedColumn();
-        settings.addString(AggregateOutputNodeModel.CFG_TARGET_COL, targetCol);
-        settings.addString(AggregateOutputNodeModel.CFG_PREDICT_COL, predCol);
+        m_settings.targetColumn(m_targetColumn.getSelectedColumn());
+        m_settings.predictionColumn(m_predictColumn.getSelectedColumn());
+        m_settings.saveSettings(settings);
     }
-
 }