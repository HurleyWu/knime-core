--- conflicted
+++ resolved
@@ -3,7 +3,7 @@
  * This source code, its documentation and all appendant files
  * are protected by copyright law. All rights reserved.
  *
- * Copyright, 2003 - 2007
+ * Copyright, 2003 - 2008
  * University of Konstanz, Germany
  * Chair for Bioinformatics and Information Mining (Prof. M. Berthold)
  * and KNIME GmbH, Konstanz, Germany
@@ -24,10 +24,6 @@
 import org.knime.core.node.NodeDialogPane;
 import org.knime.core.node.NodeFactory;
 import org.knime.core.node.NodeModel;
-<<<<<<< HEAD
-import org.knime.core.node.NodeView;
-=======
->>>>>>> e116f9a6
 
 /**
  * Create classes for k-means Clustering NodeModel, NodeView and NodeDialogPane.
@@ -39,7 +35,7 @@
      * {@inheritDoc}
      */
     @Override
-    public NodeModel createNodeModel() {
+    public ClusterNodeModel createNodeModel() {
         return new ClusterNodeModel();
     }
 
@@ -55,20 +51,12 @@
      * {@inheritDoc}
      */
     @Override
-<<<<<<< HEAD
-    public NodeView createNodeView(final int i, final NodeModel nodeModel) {
-        if (i != 0) {
-            throw new IllegalStateException();
-        }
-        return new ClusterNodeView((ClusterNodeModel)nodeModel);
-=======
     public ClusterNodeView createNodeView(final int i,
             final NodeModel nodeModel) {
         if (i != 0) {
             throw new IllegalStateException();
         }
         return new ClusterNodeView((ClusterNodeModel) nodeModel);
->>>>>>> e116f9a6
     }
 
     /**
