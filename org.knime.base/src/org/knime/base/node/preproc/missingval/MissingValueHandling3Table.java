--- conflicted
+++ resolved
@@ -49,15 +49,14 @@
 package org.knime.base.node.preproc.missingval;
 
 import java.util.ArrayList;
+import java.util.Arrays;
 import java.util.Collections;
 import java.util.Comparator;
 import java.util.HashMap;
-import java.util.HashSet;
 import java.util.Hashtable;
 import java.util.LinkedHashMap;
 import java.util.LinkedHashSet;
 import java.util.Map;
-import java.util.Map.Entry;
 import java.util.Set;
 
 import org.knime.base.data.statistics.Statistics3Table;
@@ -82,17 +81,13 @@
 import org.knime.core.node.InvalidSettingsException;
 import org.knime.core.node.NodeLogger;
 import org.knime.core.node.util.ConvenienceMethods;
-<<<<<<< HEAD
-=======
 import org.knime.core.util.MutableInteger;
->>>>>>> 2dea9de3
 
 /**
  * DataTable that replaces missing values according to ColSetting objects.
  *
  * @author Bernd Wiswedel, University of Konstanz
  * @author Gabor Bakos
- * @author Marcel Hanser
  * @since 2.8
  */
 public final class MissingValueHandling3Table implements DataTable {
@@ -449,13 +444,12 @@
             }
         }
         boolean needStatistics = false;
-
-        final Set<Integer> mostFrequentColumns = new HashSet<Integer>();
+        int mostFrequentColCount = 0;
         for (int i = 0; i < colSetting.length; i++) {
             MissingValueHandling2ColSetting c = colSetting[i];
             switch (c.getMethod()) {
                 case MissingValueHandling2ColSetting.METHOD_MOST_FREQUENT:
-                	mostFrequentColumns.add(i);
+                    mostFrequentColCount++;
                 case MissingValueHandling2ColSetting.METHOD_MAX:
                 case MissingValueHandling2ColSetting.METHOD_MIN:
                 case MissingValueHandling2ColSetting.METHOD_MEAN:
@@ -464,20 +458,25 @@
                 default:
             }
         }
-
+        int[] mostFrequentCols = new int[mostFrequentColCount];
+        if (mostFrequentColCount > 0) {
+            int index = 0;
+            for (int i = 0; i < colSetting.length; i++) {
+                MissingValueHandling2ColSetting c = colSetting[i];
+                switch (c.getMethod()) {
+                    case MissingValueHandling2ColSetting.METHOD_MOST_FREQUENT:
+                        mostFrequentCols[index++] = i;
+                        break;
+                    default:
+                }
+            }
+        }
         MyStatisticsTable myT;
         ExecutionMonitor e;
         if (needStatistics) {
             // for creating statistics table
             ExecutionContext subExec = exec.createSubExecutionContext(0.5);
-            myT = new MyStatisticsTable(table, subExec) {
-                //do not try to get this Iterable in the constructor, it will not work, as long as
-                //Statistics3Table does the statistical computation in the constructor.
-                @Override
-                protected Iterable<Integer> getMostFrequentColumns() {
-                    return mostFrequentColumns;
-                }
-            };
+            myT = new MyStatisticsTable(table, subExec, mostFrequentCols);
             if (myT.m_warningMessage != null) {
                 if (warningBuffer.length() > 0) {
                     warningBuffer.append('\n');
@@ -514,123 +513,90 @@
     /**
      * Determines not only min, max, mean but also most frequent values in a certain column set.
      */
-    private abstract static class MyStatisticsTable extends Statistics3Table {
-        private Map<Integer, LinkedHashMap<DataCell, Integer>> m_currentMostFrequent;
-
-        private Map<Integer, DataCell> m_actualMostFrequent;
+    private static final class MyStatisticsTable extends Statistics3Table {
+        private HashMap<DataCell, MutableInteger>[] m_countMaps;
+
+        private int[] m_cols;
+
+        private DataCell[] m_mostFrequentCells;
 
         private String m_warningMessage;
 
-        private MyStatisticsTable(final BufferedDataTable t, final ExecutionContext exec)
+        @SuppressWarnings("unchecked")
+        private MyStatisticsTable(final BufferedDataTable t, final ExecutionContext exec, final int[] cols)
             throws CanceledExecutionException {
             super(t, false, 0, Collections.<String> emptyList(), exec);
+            final int colCount = t.getDataTableSpec().getNumColumns();
+            m_countMaps = new HashMap[colCount];
+            for (int i = 0; i < cols.length; i++) {
+                // use linked hash map to get the first most frequent value
+                // when counts are equal
+                m_countMaps[cols[i]] = new LinkedHashMap<DataCell, MutableInteger>();
+            }
+            m_cols = cols;
+            //calculateAllMoments(exec);
+            m_mostFrequentCells = new DataCell[colCount];
             ArrayList<String> errorCols = new ArrayList<String>();
-
-            for (Integer col : getMostFrequentColumns()) {
-                LinkedHashMap<DataCell, Integer> map = getCurrentMostFrequent().get(col);
-                if (map != null) {
-                    getActualMostFrequent().put(col, findMostFrequent(map));
-                } else {
-                    errorCols.add(t.getDataTableSpec().getColumnSpec(col).getName());
-                }
+            for (int i = 0; i < m_cols.length; i++) {
+                HashMap<DataCell, MutableInteger> map = m_countMaps[cols[i]];
+                // determine most frequent item
+                int bestCount = 0;
+                DataCell best = null;
+                for (Map.Entry<DataCell, MutableInteger> e : map.entrySet()) {
+                    int count = e.getValue().intValue();
+                    if (count > bestCount) {
+                        bestCount = count;
+                        best = e.getKey();
+                    }
+                }
+                if (best == null) {
+                    String colName = t.getDataTableSpec().getColumnSpec(cols[i]).getName();
+                    best = DataType.getMissingCell();
+                    errorCols.add(colName);
+                }
+                m_mostFrequentCells[cols[i]] = best;
             }
             if (errorCols.isEmpty()) {
                 m_warningMessage = null;
-            } else if (errorCols.size() == 1) {
-                m_warningMessage = String.format("Column %s contains no valid cells.",
-                    ConvenienceMethods.getShortStringFrom(errorCols, 5));
             } else {
-                m_warningMessage = String.format("Columns %s contain no valid cells.",
-                    ConvenienceMethods.getShortStringFrom(errorCols, 5));
-            }
+                m_warningMessage = "Column(s) " + Arrays.toString(errorCols.toArray()) + " contain(s) no valid cells.";
+            }
+            for (DataRow dataRow : t) {
+                calculateMomentInSubClass(dataRow);
+            }
+            m_cols = null;
+            m_countMaps = null;
         }
 
         /**
-<<<<<<< HEAD
-         * {@inheritDoc}
-=======
          * Derived classes may do additional calculations here. This method is called with all of the rows.
          *
          * @param row For processing.
->>>>>>> 2dea9de3
          */
-        @Override
-        protected void onStatisticComputation(final DataRow row) {
-            for (Integer i : getMostFrequentColumns()) {
-                DataCell c = row.getCell(i);
+        protected void calculateMomentInSubClass(final DataRow row) {
+            for (int i = 0; i < m_cols.length; i++) {
+                DataCell c = row.getCell(m_cols[i]);
+                HashMap<DataCell, MutableInteger> map = m_countMaps[m_cols[i]];
                 if (!c.isMissing()) {
-                    LinkedHashMap<DataCell, Integer> map = getCurrentMostFrequent().get(i);
-                    if (map == null) {
-                        map = new LinkedHashMap<DataCell, Integer>();
-                        getCurrentMostFrequent().put(i, map);
+                    MutableInteger count = map.get(c);
+                    if (count == null) {
+                        map.put(c, new MutableInteger(1));
+                    } else {
+                        count.inc();
                     }
-                    Integer integer = map.get(c);
-                    final int toSet = integer == null ? 1 : integer + 1;
-                    map.put(c, toSet);
-                }
-            }
-        }
-
-        /**
-         * As the given map is a linked hash map we can be sure that the returned item is always the first most frequent
-         * item.
-         *
-         * @param map map to use
-         * @return the first mostly frequent used item
-         */
-        private DataCell findMostFrequent(final LinkedHashMap<DataCell, Integer> map) {
-            int currentMax = 0;
-            DataCell toReturn = null;
-            for (Entry<DataCell, Integer> a : map.entrySet()) {
-                if (currentMax < a.getValue()) {
-                    currentMax = a.getValue();
-                    toReturn = a.getKey();
-                }
-            }
-            if (toReturn == null) {
-                throw new IllegalArgumentException("Coding issue, as there must be datacell in the map");
-            }
-            return toReturn;
-        }
-
-        /**
-         * Hacky stuff because Statistics3Table does the computation in the Constructor...
-         */
-        /**
-         * @return the columns to get the most frequent value from
-         */
-        protected abstract Iterable<Integer> getMostFrequentColumns();
+                }
+            }
+        }
 
         /**
          * @param col The column index
          * @return The most frequent cell.
          */
         public DataCell getMostFrequentCell(final int col) {
-            DataCell toReturn = getActualMostFrequent().get(col);
-            if (toReturn == null) {
-                return DataType.getMissingCell();
-            }
-            return toReturn;
-        }
-
-        /**
-         * @return the currentMostFrequent
-         */
-        private Map<Integer, LinkedHashMap<DataCell, Integer>> getCurrentMostFrequent() {
-            if (m_currentMostFrequent == null) {
-                m_currentMostFrequent = new HashMap<Integer, LinkedHashMap<DataCell, Integer>>();
-            }
-            return m_currentMostFrequent;
-        }
-
-        /**
-         * @return the actualMostFrequent
-         */
-        private Map<Integer, DataCell> getActualMostFrequent() {
-            if (m_actualMostFrequent == null) {
-                m_actualMostFrequent = new HashMap<Integer, DataCell>();
-            }
-            return m_actualMostFrequent;
+            if (m_mostFrequentCells[col] == null) {
+                throw new IndexOutOfBoundsException("Didn't calculate most" + " frequent value for column " + col);
+            }
+            return m_mostFrequentCells[col];
         }
     }
 }