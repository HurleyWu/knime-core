/*
 * --------------------------------------------------------------------- *
 * This source code, its documentation and all appendant files
 * are protected by copyright law. All rights reserved.
 *
 * Copyright, 2003 - 2007
 * University of Konstanz, Germany
 * Chair for Bioinformatics and Information Mining (Prof. M. Berthold)
 * and KNIME GmbH, Konstanz, Germany
 *
 * You may not modify, publish, transmit, transfer or sell, reproduce,
 * create derivative works from, distribute, perform, display, or in
 * any way exploit any of the content, in whole or in part, except as
 * otherwise expressly permitted in writing by the copyright owner or
 * as specified in the license file distributed with this product.
 *
 * If you have any questions please contact the copyright holder:
 * website: www.knime.org
 * email: contact@knime.org
 * --------------------------------------------------------------------- *
 */
package org.knime.core.node.util;

import java.awt.Dimension;
import java.awt.FlowLayout;
import java.awt.event.ActionListener;
import java.awt.event.ItemListener;
import java.util.Arrays;
import java.util.HashSet;
import java.util.Vector;

import javax.swing.BorderFactory;
import javax.swing.Box;
import javax.swing.BoxLayout;
import javax.swing.DefaultComboBoxModel;
import javax.swing.JComboBox;
import javax.swing.JLabel;
import javax.swing.JPanel;
import javax.swing.border.Border;

import org.knime.core.data.DataColumnSpec;
import org.knime.core.data.DataColumnSpecCreator;
import org.knime.core.data.DataTableSpec;
import org.knime.core.data.DataType;
import org.knime.core.data.DataValue;
import org.knime.core.node.NotConfigurableException;


/**
 * Class implements a panel to choose a column of a certain type retrieved from
 * the <code>DataTableSpec</code>.
 * 
 * @author Bernd Wiswedel, University of Konstanz
 *  
 */
public class ColumnSelectionPanel extends JPanel {
    private static final long serialVersionUID = 9095144868702823700L;
    
    private static final String NONE_OPTION_LABEL = "<none>";

    /** Contains all column names for the given given filter class. */
    private final JComboBox m_chooser;

    
    /**Show only columns which pass the given {@link ColumnFilter}.*/
    private final ColumnFilter m_columnFilter;
    
    private boolean m_isRequired;
    
    /**If set to true a no column item is added as first item of the list.*/
    private boolean m_addNoneColOption = false;
    
    private DataColumnSpec m_addNoneColSpec;
    
    private DataTableSpec m_spec;
    
    /**
     * Creates new Panel that will filter columns for particular value classes.
     * The panel will have a titled border with name "Column Selection".
     * 
     * @param filterValueClasses classes derived from DataValue. The combo box
     *            will allow to select only columns compatible with one of 
     *            these classes. All other columns will be ignored.
     * 
     * @see #update(DataTableSpec,String)
     */
    public ColumnSelectionPanel(
            final Class<? extends DataValue>... filterValueClasses) {
            this(" Column Selection ", filterValueClasses);
            
    }

    /**
     * Creates a new column selection panel with the given border title; all
     * column are included in the combox box.
     * @param borderTitle The border title.
     */
    @SuppressWarnings("unchecked")
    public ColumnSelectionPanel(final String borderTitle) {
        this(borderTitle, DataValue.class);
    }
            
    /**
     * Creates new Panel that will filter columns for particular value classes.
     * The panel will have a title border with a given title.
     * 
     * @param filterValueClasses a class derived from DataValue. The combo box
     *            will allow to select only columns compatible with one of 
     *            these classes. All other columns will be ignored.
     * @param borderTitle The title of the border
     * 
     * @see #update(DataTableSpec,String)
     */
    public ColumnSelectionPanel(final String borderTitle,
            final Class<? extends DataValue>... filterValueClasses) {
        this(BorderFactory.createTitledBorder(borderTitle), filterValueClasses);
    }

    /**
     * Creates new Panel that will filter columns using the given 
     * {@link ColumnFilter}. The panel will have a border as given. 
     * If null, no border is set.
     * 
     * 
     * @param columnFilter {@link ColumnFilter}. The combo box
     *            will allow to select only columns compatible with the 
     *            column filter. All other columns will be ignored.
     * @param border Border for the panel or null to have no border.
     * 
     * @see #update(DataTableSpec,String)
     */
    public ColumnSelectionPanel(final Border border,
            final ColumnFilter columnFilter) {
       this(border, columnFilter, false);
    }

    /**
     * Creates new Panel that will filter columns using the given 
     * {@link ColumnFilter}. The panel will have a border as given. 
     * If null, no border is set.
     * 
     * 
     * @param columnFilter {@link ColumnFilter}. The combo box
     *            will allow to select only columns compatible with the 
     *            column filter. All other columns will be ignored.
     * @param border Border for the panel or null to have no border.
     * @param addNoneCol true, if a none option should be added to the column
     * list
     * @see #update(DataTableSpec,String)
     */
    public ColumnSelectionPanel(final Border border,
            final ColumnFilter columnFilter, final boolean addNoneCol) {
        if (columnFilter == null) {
            throw new NullPointerException("ColumnFilter must not be null");
        }
        m_columnFilter = columnFilter;
        if (border != null) {
            setBorder(border);
        }
        m_chooser = new JComboBox();
        m_chooser.setRenderer(new DataColumnSpecListCellRenderer());
        m_chooser.setMinimumSize(new Dimension(100, 25));
        m_chooser.setMaximumSize(new Dimension(Integer.MAX_VALUE, 25));
        m_isRequired = true;
        m_addNoneColOption = addNoneCol;
        add(m_chooser);
    }
    
    /**
     * Creates new Panel that will filter columns for particular value classes.
     * The panel will have a border as given. If null, no border is set.
     * 
     * @param filterValueClasses classes derived from DataValue. The combo box
     *            will allow to select only columns compatible with one of
     *            theses classes. All other columns will be ignored.
     * @param border Border for the panel or null to have no border.
     * 
     * @see #update(DataTableSpec,String)
     */
    public ColumnSelectionPanel(final Border border,
            final Class<? extends DataValue>... filterValueClasses) {
        super(new FlowLayout());
        m_columnFilter = new DataValueColumnFilter(filterValueClasses);
        if (border != null) {
            setBorder(border);
        }
        m_chooser = new JComboBox();
        m_chooser.setRenderer(new DataColumnSpecListCellRenderer());
        m_chooser.setMinimumSize(new Dimension(100, 25));
        m_chooser.setMaximumSize(new Dimension(Integer.MAX_VALUE, 25));
        m_isRequired = true;
        add(m_chooser);
    }
    
    /**
     * Creates a column selection panel with a label instead of a border which 
     * preserves the minimum size to either the label width or the combo box 
     * width.
     * @param label label of the combo box.
     * @param columnFilter {@link ColumnFilter}. The combo box
     *            will allow to select only columns compatible with the 
     *            column filter. All other columns will be ignored.
     */
    public ColumnSelectionPanel(final JLabel label, 
            final ColumnFilter columnFilter) {
        if (columnFilter == null) {
            throw new NullPointerException("ColumnFilter must not be null");
        }
        m_columnFilter = columnFilter;
        setLayout(new BoxLayout(this, BoxLayout.Y_AXIS));
        m_chooser = new JComboBox();
        m_chooser.setRenderer(new DataColumnSpecListCellRenderer());
        m_chooser.setMinimumSize(new Dimension(100, 25));
        m_chooser.setMaximumSize(new Dimension(200, 25));
        m_isRequired = true;
        Box labelBox = Box.createHorizontalBox();
        labelBox.add(label);
        labelBox.add(Box.createHorizontalGlue());
        add(labelBox);
        add(Box.createVerticalGlue());
        Box chooserBox = Box.createHorizontalBox();
        chooserBox.add(m_chooser);
        chooserBox.add(Box.createHorizontalGlue());
        add(chooserBox);        
    }
    
    /**
     * Creates a column selection panel with a label instead of a border which 
     * preserves the minimum size to either the label width or the combo box 
     * width.
     * @param label label of the combo box.
     * @param filterValueClasses allowed classes.
     */
    public ColumnSelectionPanel(final JLabel label, 
            final Class<? extends DataValue>...filterValueClasses) {
        m_columnFilter = new DataValueColumnFilter(filterValueClasses);
        setLayout(new BoxLayout(this, BoxLayout.Y_AXIS));
        m_chooser = new JComboBox();
        m_chooser.setRenderer(new DataColumnSpecListCellRenderer());
        m_chooser.setMinimumSize(new Dimension(100, 25));
        m_chooser.setMaximumSize(new Dimension(200, 25));
        m_isRequired = true;
        Box labelBox = Box.createHorizontalBox();
        labelBox.add(label);
        labelBox.add(Box.createHorizontalGlue());
        add(labelBox);
        add(Box.createVerticalGlue());
        Box chooserBox = Box.createHorizontalBox();
        chooserBox.add(m_chooser);
        chooserBox.add(Box.createHorizontalGlue());
        add(chooserBox);        
    }
    
    /**
     * True, if a compatible type is required, false otherwise.
     * If required an exception is thrown in the update method +
     * if no compatible type was found in the input spec. If it is not required
     * this exception is suppressed.
     * @param isRequired True, if at least one compatible type is required, 
     *  false otherwise.
     */
    public final void setRequired(final boolean isRequired) {
        m_isRequired = isRequired;
    }
    
    /**
     * Indicates whether in the current configuration at least one compatible 
     * type is required or not.
     * @return True, if at least one compatible type is required, false 
     * otherwise.
     */
    public final boolean isRequired() {
        return m_isRequired;
    }
    
    
    /**
     * Updates this filter panel by removing all current items and adding the
     * columns according to the content of the argument <code>spec</code>. If
     * a column name is provided and it is not filtered out the corresponding
     * item in the combo box will be selected.
     * 
     * @param spec To get the column names, types and the current index from.
     * @param selColName The column name to be set as chosen.
     * @throws NotConfigurableException If the spec does not contain at least
     * one compatible type.
     */
    public final void update(final DataTableSpec spec, final String selColName) 
    throws NotConfigurableException {
        m_spec = spec;
        m_chooser.removeAllItems();
        if (m_addNoneColOption) {
            int i = 1;
            String noneOption = NONE_OPTION_LABEL;
            while (spec.containsName(noneOption)) {
                noneOption = NONE_OPTION_LABEL + "(" + i++ + ")";
            }
            m_addNoneColSpec = new DataColumnSpecCreator(noneOption, 
                    DataType.getMissingCell().getType()).createSpec();
            m_chooser.addItem(m_addNoneColSpec);
            m_chooser.setToolTipText("Select " + noneOption + " for no column");
        }
        if (spec != null) {
            DataColumnSpec selectMe = null;
            for (int c = 0; c < spec.getNumColumns(); c++) {
                DataColumnSpec current = spec.getColumnSpec(c);
                if (m_columnFilter.includeColumn(current)) {
                    m_chooser.addItem(current);
                    if (current.getName().equals(selColName)) {
                        selectMe = current;
                    }
                }
            }
            if (selectMe != null) {
                m_chooser.setSelectedItem(selectMe);
            } else {
                if (m_addNoneColOption) {
                    m_chooser.setSelectedItem(m_addNoneColSpec);
                } else {
                    // select last element
                    int size = m_chooser.getItemCount();
                    if (size > 0) {
                        m_chooser.setSelectedIndex(size - 1);
                    }
                }
            }
        }
        if (m_chooser.getItemCount() == 0 && m_isRequired) {
            throw new NotConfigurableException(m_columnFilter.allFilteredMsg());
        }
    }
    
    /**
     * Gets the selected column as DataColumnSpec. If the 
     * addNoneCol flag is true the method returns <code>null</code> if the user
     * has selected the no column item from the combo box.
     * 
     * @return The spec of the column that is currently selected or 
     * <code>null</code> if the addNoneCol flag is set to true and 
     * the no column item is selected.
     */
    public final DataColumnSpec getSelectedColumnAsSpec() {
        DataColumnSpec selected = (DataColumnSpec)m_chooser.getSelectedItem();
        if (selected == null || (m_addNoneColOption 
                && selected.equals(m_addNoneColSpec))) {
            return null;
        }
        return selected;
    }
    
    /**
     * Gets the selected column. If the addNoneCol flag
     * is true the method returns <code>null</code> if the user
     * has selected the no column item from the combo box.
     * 
     * @return The cell that is currently being selected or <code>null</code>
     * if the addNoneCol flag is set to true and the no column item is selected.
     */
    public final String getSelectedColumn() {
        DataColumnSpec selected = getSelectedColumnAsSpec();
        return selected != null ? selected.getName() : null;
    }
    
    
    /**
     * Attempts to set the argument as selected column and disables the combo
     * box if there is only one available.
     * 
     * @param colName Name of the fixed x columns.
     */
    public void fixSelectablesTo(final String... colName) {
        DataColumnSpec oldSelected = (DataColumnSpec)m_chooser
            .getSelectedItem();
        HashSet<String> hash = new HashSet<String>(Arrays.asList(colName));
        Vector<DataColumnSpec> survivers = new Vector<DataColumnSpec>();
        for (int item = 0; item < m_chooser.getItemCount(); item++) {
            DataColumnSpec s = (DataColumnSpec)m_chooser.getItemAt(item);
            if (hash.contains(s.getName())) {
                survivers.add(s);
            }
        }
        m_chooser.setModel(new DefaultComboBoxModel(survivers));
        if (survivers.contains(oldSelected)) {
            m_chooser.setSelectedItem(oldSelected);
        } else {
            // may be -1 ... but that is ok
            m_chooser.setSelectedIndex(survivers.size() - 1);
        }
        m_chooser.setEnabled(survivers.size() > 1);
    }
    
    
    /**
     * 
     * @return the selected index. 
     */
    public final int getSelectedIndex() {
        return m_chooser.getSelectedIndex();
    }
    
<<<<<<< HEAD
=======
    /** @return the number of selectable elements in the list. */
    public int getNrItemsInList() {
        return m_chooser.getModel().getSize();
    }

>>>>>>> e116f9a6
    /**
     * Selects the given index in the combo box.
     * @param index Select this item.
     */
    public final void setSelectedIndex(final int index) {
        m_chooser.setSelectedIndex(index);
    }
    
    /**
     * 
     * @param columnName - the name of the column to select.
     */
    public final void setSelectedColumn(final String columnName) {
        if (m_addNoneColOption 
                && m_addNoneColSpec != null
                && columnName == null) {
            m_chooser.setSelectedItem(m_addNoneColSpec);
            return;
        }
        if (m_spec != null) {
            DataColumnSpec colSpec = m_spec.getColumnSpec(columnName);
            m_chooser.setSelectedItem(colSpec);
        }
    }
    
    /**
     * @param enabled true if enabled otherwise false.
     * @see java.awt.Component#setEnabled(boolean)
     */
    @Override
    public void setEnabled(final boolean enabled) {
        m_chooser.setEnabled(enabled);
    }

    /**
     * Adds an item listener to the underlying combo box.
     * @param aListener The listener to be registered
     * @see JComboBox#addItemListener(ItemListener)
     */
    public void addItemListener(final ItemListener aListener) {
        m_chooser.addItemListener(aListener);
    }

    /**
     * Removes an item listener to the underlying combo box.
     * @param aListener The listener to be unregistered
     * @see JComboBox#removeItemListener(ItemListener)
     */
    public void removeItemListener(final ItemListener aListener) {
        m_chooser.removeItemListener(aListener);
    }

    /**
     * Delegate method to the underlying combo box.
     * @param l The action listener being added from the combo box.
     * @see JComboBox#addActionListener(ActionListener)
     */
    public void addActionListener(final ActionListener l) {
        m_chooser.addActionListener(l);
    }

    /**
     * Delegate method to the underlying combo box.
     * @param l The action listener being removed from the combo box.
     * @see JComboBox#removeActionListener(ActionListener)
     */
    public void removeActionListener(final ActionListener l) {
        m_chooser.removeActionListener(l);
    }
    
    

} // ColumnSelectionPanel<|MERGE_RESOLUTION|>--- conflicted
+++ resolved
@@ -3,7 +3,7 @@
  * This source code, its documentation and all appendant files
  * are protected by copyright law. All rights reserved.
  *
- * Copyright, 2003 - 2007
+ * Copyright, 2003 - 2008
  * University of Konstanz, Germany
  * Chair for Bioinformatics and Information Mining (Prof. M. Berthold)
  * and KNIME GmbH, Konstanz, Germany
@@ -21,8 +21,14 @@
  */
 package org.knime.core.node.util;
 
+import org.knime.core.data.DataColumnSpec;
+import org.knime.core.data.DataColumnSpecCreator;
+import org.knime.core.data.DataTableSpec;
+import org.knime.core.data.DataType;
+import org.knime.core.data.DataValue;
+import org.knime.core.node.NotConfigurableException;
+
 import java.awt.Dimension;
-import java.awt.FlowLayout;
 import java.awt.event.ActionListener;
 import java.awt.event.ItemListener;
 import java.util.Arrays;
@@ -38,56 +44,56 @@
 import javax.swing.JPanel;
 import javax.swing.border.Border;
 
-import org.knime.core.data.DataColumnSpec;
-import org.knime.core.data.DataColumnSpecCreator;
-import org.knime.core.data.DataTableSpec;
-import org.knime.core.data.DataType;
-import org.knime.core.data.DataValue;
-import org.knime.core.node.NotConfigurableException;
-
 
 /**
  * Class implements a panel to choose a column of a certain type retrieved from
  * the <code>DataTableSpec</code>.
- * 
+ *
  * @author Bernd Wiswedel, University of Konstanz
- *  
+ *
  */
 public class ColumnSelectionPanel extends JPanel {
     private static final long serialVersionUID = 9095144868702823700L;
-    
+
     private static final String NONE_OPTION_LABEL = "<none>";
+
+    private static final String ROWID_OPTION_LABEL = "<RowID>";
 
     /** Contains all column names for the given given filter class. */
     private final JComboBox m_chooser;
 
-    
+
     /**Show only columns which pass the given {@link ColumnFilter}.*/
     private final ColumnFilter m_columnFilter;
-    
+
     private boolean m_isRequired;
-    
+
     /**If set to true a no column item is added as first item of the list.*/
     private boolean m_addNoneColOption = false;
-    
-    private DataColumnSpec m_addNoneColSpec;
-    
+
+    /**If set to true a RowID item is added as first item of the list.*/
+    private boolean m_addRowIDOption = false;
+
+    private DataColumnSpec m_noneColSpec;
+
+    private DataColumnSpec m_rowIDColSpec;
+
     private DataTableSpec m_spec;
-    
+
     /**
      * Creates new Panel that will filter columns for particular value classes.
      * The panel will have a titled border with name "Column Selection".
-     * 
+     *
      * @param filterValueClasses classes derived from DataValue. The combo box
-     *            will allow to select only columns compatible with one of 
+     *            will allow to select only columns compatible with one of
      *            these classes. All other columns will be ignored.
-     * 
+     *
      * @see #update(DataTableSpec,String)
      */
     public ColumnSelectionPanel(
             final Class<? extends DataValue>... filterValueClasses) {
             this(" Column Selection ", filterValueClasses);
-            
+
     }
 
     /**
@@ -99,16 +105,16 @@
     public ColumnSelectionPanel(final String borderTitle) {
         this(borderTitle, DataValue.class);
     }
-            
+
     /**
      * Creates new Panel that will filter columns for particular value classes.
      * The panel will have a title border with a given title.
-     * 
+     *
      * @param filterValueClasses a class derived from DataValue. The combo box
-     *            will allow to select only columns compatible with one of 
+     *            will allow to select only columns compatible with one of
      *            these classes. All other columns will be ignored.
      * @param borderTitle The title of the border
-     * 
+     *
      * @see #update(DataTableSpec,String)
      */
     public ColumnSelectionPanel(final String borderTitle,
@@ -117,31 +123,30 @@
     }
 
     /**
-     * Creates new Panel that will filter columns using the given 
-     * {@link ColumnFilter}. The panel will have a border as given. 
+     * Creates new Panel that will filter columns using the given
+     * {@link ColumnFilter}. The panel will have a border as given.
      * If null, no border is set.
-     * 
-     * 
+     *
+     *
      * @param columnFilter {@link ColumnFilter}. The combo box
-     *            will allow to select only columns compatible with the 
+     *            will allow to select only columns compatible with the
      *            column filter. All other columns will be ignored.
      * @param border Border for the panel or null to have no border.
-     * 
+     *
      * @see #update(DataTableSpec,String)
      */
     public ColumnSelectionPanel(final Border border,
             final ColumnFilter columnFilter) {
        this(border, columnFilter, false);
     }
-
-    /**
-     * Creates new Panel that will filter columns using the given 
-     * {@link ColumnFilter}. The panel will have a border as given. 
+    /**
+     * Creates new Panel that will filter columns using the given
+     * {@link ColumnFilter}. The panel will have a border as given.
      * If null, no border is set.
-     * 
-     * 
+     *
+     *
      * @param columnFilter {@link ColumnFilter}. The combo box
-     *            will allow to select only columns compatible with the 
+     *            will allow to select only columns compatible with the
      *            column filter. All other columns will be ignored.
      * @param border Border for the panel or null to have no border.
      * @param addNoneCol true, if a none option should be added to the column
@@ -150,6 +155,27 @@
      */
     public ColumnSelectionPanel(final Border border,
             final ColumnFilter columnFilter, final boolean addNoneCol) {
+        this(border, columnFilter, addNoneCol, false);
+    }
+    /**
+     * Creates new Panel that will filter columns using the given
+     * {@link ColumnFilter}. The panel will have a border as given.
+     * If null, no border is set.
+     *
+     *
+     * @param columnFilter {@link ColumnFilter}. The combo box
+     *            will allow to select only columns compatible with the
+     *            column filter. All other columns will be ignored.
+     * @param border Border for the panel or null to have no border.
+     * @param addNoneCol true, if a none option should be added to the column
+     * list
+     * @param addRowID true, if a RowID option should be added to the column
+     * list
+     * @see #update(DataTableSpec,String)
+     */
+    public ColumnSelectionPanel(final Border border,
+            final ColumnFilter columnFilter, final boolean addNoneCol,
+            final boolean addRowID) {
         if (columnFilter == null) {
             throw new NullPointerException("ColumnFilter must not be null");
         }
@@ -163,45 +189,36 @@
         m_chooser.setMaximumSize(new Dimension(Integer.MAX_VALUE, 25));
         m_isRequired = true;
         m_addNoneColOption = addNoneCol;
+        m_addRowIDOption = addRowID;
         add(m_chooser);
     }
-    
+
     /**
      * Creates new Panel that will filter columns for particular value classes.
      * The panel will have a border as given. If null, no border is set.
-     * 
+     *
      * @param filterValueClasses classes derived from DataValue. The combo box
      *            will allow to select only columns compatible with one of
      *            theses classes. All other columns will be ignored.
      * @param border Border for the panel or null to have no border.
-     * 
+     *
      * @see #update(DataTableSpec,String)
      */
     public ColumnSelectionPanel(final Border border,
             final Class<? extends DataValue>... filterValueClasses) {
-        super(new FlowLayout());
-        m_columnFilter = new DataValueColumnFilter(filterValueClasses);
-        if (border != null) {
-            setBorder(border);
-        }
-        m_chooser = new JComboBox();
-        m_chooser.setRenderer(new DataColumnSpecListCellRenderer());
-        m_chooser.setMinimumSize(new Dimension(100, 25));
-        m_chooser.setMaximumSize(new Dimension(Integer.MAX_VALUE, 25));
-        m_isRequired = true;
-        add(m_chooser);
-    }
-    
-    /**
-     * Creates a column selection panel with a label instead of a border which 
-     * preserves the minimum size to either the label width or the combo box 
+        this(border, new DataValueColumnFilter(filterValueClasses));
+    }
+
+    /**
+     * Creates a column selection panel with a label instead of a border which
+     * preserves the minimum size to either the label width or the combo box
      * width.
      * @param label label of the combo box.
      * @param columnFilter {@link ColumnFilter}. The combo box
-     *            will allow to select only columns compatible with the 
+     *            will allow to select only columns compatible with the
      *            column filter. All other columns will be ignored.
      */
-    public ColumnSelectionPanel(final JLabel label, 
+    public ColumnSelectionPanel(final JLabel label,
             final ColumnFilter columnFilter) {
         if (columnFilter == null) {
             throw new NullPointerException("ColumnFilter must not be null");
@@ -213,97 +230,87 @@
         m_chooser.setMinimumSize(new Dimension(100, 25));
         m_chooser.setMaximumSize(new Dimension(200, 25));
         m_isRequired = true;
-        Box labelBox = Box.createHorizontalBox();
+        final Box labelBox = Box.createHorizontalBox();
         labelBox.add(label);
         labelBox.add(Box.createHorizontalGlue());
         add(labelBox);
         add(Box.createVerticalGlue());
-        Box chooserBox = Box.createHorizontalBox();
+        final Box chooserBox = Box.createHorizontalBox();
         chooserBox.add(m_chooser);
         chooserBox.add(Box.createHorizontalGlue());
-        add(chooserBox);        
-    }
-    
-    /**
-     * Creates a column selection panel with a label instead of a border which 
-     * preserves the minimum size to either the label width or the combo box 
+        add(chooserBox);
+    }
+
+    /**
+     * Creates a column selection panel with a label instead of a border which
+     * preserves the minimum size to either the label width or the combo box
      * width.
      * @param label label of the combo box.
      * @param filterValueClasses allowed classes.
      */
-    public ColumnSelectionPanel(final JLabel label, 
+    public ColumnSelectionPanel(final JLabel label,
             final Class<? extends DataValue>...filterValueClasses) {
-        m_columnFilter = new DataValueColumnFilter(filterValueClasses);
-        setLayout(new BoxLayout(this, BoxLayout.Y_AXIS));
-        m_chooser = new JComboBox();
-        m_chooser.setRenderer(new DataColumnSpecListCellRenderer());
-        m_chooser.setMinimumSize(new Dimension(100, 25));
-        m_chooser.setMaximumSize(new Dimension(200, 25));
-        m_isRequired = true;
-        Box labelBox = Box.createHorizontalBox();
-        labelBox.add(label);
-        labelBox.add(Box.createHorizontalGlue());
-        add(labelBox);
-        add(Box.createVerticalGlue());
-        Box chooserBox = Box.createHorizontalBox();
-        chooserBox.add(m_chooser);
-        chooserBox.add(Box.createHorizontalGlue());
-        add(chooserBox);        
-    }
-    
+        this(label, new DataValueColumnFilter(filterValueClasses));
+    }
+
     /**
      * True, if a compatible type is required, false otherwise.
      * If required an exception is thrown in the update method +
      * if no compatible type was found in the input spec. If it is not required
      * this exception is suppressed.
-     * @param isRequired True, if at least one compatible type is required, 
+     * @param isRequired True, if at least one compatible type is required,
      *  false otherwise.
      */
     public final void setRequired(final boolean isRequired) {
         m_isRequired = isRequired;
     }
-    
-    /**
-     * Indicates whether in the current configuration at least one compatible 
+
+    /**
+     * Indicates whether in the current configuration at least one compatible
      * type is required or not.
-     * @return True, if at least one compatible type is required, false 
+     * @return True, if at least one compatible type is required, false
      * otherwise.
      */
     public final boolean isRequired() {
         return m_isRequired;
     }
-    
-    
+
+
     /**
      * Updates this filter panel by removing all current items and adding the
      * columns according to the content of the argument <code>spec</code>. If
      * a column name is provided and it is not filtered out the corresponding
      * item in the combo box will be selected.
-     * 
+     *
      * @param spec To get the column names, types and the current index from.
      * @param selColName The column name to be set as chosen.
      * @throws NotConfigurableException If the spec does not contain at least
      * one compatible type.
      */
-    public final void update(final DataTableSpec spec, final String selColName) 
+    public final void update(final DataTableSpec spec, final String selColName)
     throws NotConfigurableException {
         m_spec = spec;
         m_chooser.removeAllItems();
         if (m_addNoneColOption) {
-            int i = 1;
-            String noneOption = NONE_OPTION_LABEL;
-            while (spec.containsName(noneOption)) {
-                noneOption = NONE_OPTION_LABEL + "(" + i++ + ")";
-            }
-            m_addNoneColSpec = new DataColumnSpecCreator(noneOption, 
+            final String noneOption =
+                DataTableSpec.getUniqueColumnName(spec, NONE_OPTION_LABEL);
+            m_noneColSpec = new DataColumnSpecCreator(noneOption,
                     DataType.getMissingCell().getType()).createSpec();
-            m_chooser.addItem(m_addNoneColSpec);
+            m_chooser.addItem(m_noneColSpec);
             m_chooser.setToolTipText("Select " + noneOption + " for no column");
+        }
+        if (m_addRowIDOption) {
+            final String rowIDOption =
+                DataTableSpec.getUniqueColumnName(spec, ROWID_OPTION_LABEL);
+            m_rowIDColSpec = new DataColumnSpecCreator(rowIDOption,
+                    DataType.getMissingCell().getType()).createSpec();
+            m_chooser.addItem(m_rowIDColSpec);
+            m_chooser.setToolTipText("Select " + rowIDOption + " for RowID");
         }
         if (spec != null) {
             DataColumnSpec selectMe = null;
             for (int c = 0; c < spec.getNumColumns(); c++) {
-                DataColumnSpec current = spec.getColumnSpec(c);
+                final DataColumnSpec current = spec.getColumnSpec(c);
                 if (m_columnFilter.includeColumn(current)) {
                     m_chooser.addItem(current);
                     if (current.getName().equals(selColName)) {
@@ -315,10 +322,12 @@
                 m_chooser.setSelectedItem(selectMe);
             } else {
                 if (m_addNoneColOption) {
-                    m_chooser.setSelectedItem(m_addNoneColSpec);
+                    m_chooser.setSelectedItem(m_noneColSpec);
+                } else if (m_addRowIDOption) {
+                    m_chooser.setSelectedItem(m_rowIDColSpec);
                 } else {
                     // select last element
-                    int size = m_chooser.getItemCount();
+                    final int size = m_chooser.getItemCount();
                     if (size > 0) {
                         m_chooser.setSelectedIndex(size - 1);
                     }
@@ -329,52 +338,67 @@
             throw new NotConfigurableException(m_columnFilter.allFilteredMsg());
         }
     }
-    
-    /**
-     * Gets the selected column as DataColumnSpec. If the 
+
+    /**
+     * @return <code>true</code> if the user has selected the RowID
+     */
+    public boolean rowIDSelected() {
+        return (m_addRowIDOption && m_rowIDColSpec != null
+                && m_rowIDColSpec.equals(m_chooser.getSelectedItem()));
+    }
+
+    /**
+     * Gets the selected column as DataColumnSpec. If the
      * addNoneCol flag is true the method returns <code>null</code> if the user
      * has selected the no column item from the combo box.
-     * 
-     * @return The spec of the column that is currently selected or 
-     * <code>null</code> if the addNoneCol flag is set to true and 
-     * the no column item is selected.
+     *
+     * @return The spec of the column that is currently selected or
+     * <code>null</code> if the addNoneCol flag is set to true and
+     * the no column item is selected or the addRowID flag is set to true and
+     * the RowID column item is selected. Check the useRowID column if the
+     * RowID option was selected.
      */
     public final DataColumnSpec getSelectedColumnAsSpec() {
-        DataColumnSpec selected = (DataColumnSpec)m_chooser.getSelectedItem();
-        if (selected == null || (m_addNoneColOption 
-                && selected.equals(m_addNoneColSpec))) {
+        final DataColumnSpec selected =
+            (DataColumnSpec)m_chooser.getSelectedItem();
+        if (selected == null
+                || (m_addNoneColOption && selected.equals(m_noneColSpec))
+                || (m_addRowIDOption && selected.equals(m_rowIDColSpec))) {
             return null;
         }
         return selected;
     }
-    
+
     /**
      * Gets the selected column. If the addNoneCol flag
      * is true the method returns <code>null</code> if the user
      * has selected the no column item from the combo box.
-     * 
+     *
      * @return The cell that is currently being selected or <code>null</code>
-     * if the addNoneCol flag is set to true and the no column item is selected.
+     * if the addNoneCol flag is set to true and the no column item is selected
+     * or the addRowID flag is set to true and the RowID column item is
+     * selected. Check the useRowID column if the RowID option was selected.
      */
     public final String getSelectedColumn() {
-        DataColumnSpec selected = getSelectedColumnAsSpec();
+        final DataColumnSpec selected = getSelectedColumnAsSpec();
         return selected != null ? selected.getName() : null;
     }
-    
-    
+
+
     /**
      * Attempts to set the argument as selected column and disables the combo
      * box if there is only one available.
-     * 
+     *
      * @param colName Name of the fixed x columns.
      */
     public void fixSelectablesTo(final String... colName) {
-        DataColumnSpec oldSelected = (DataColumnSpec)m_chooser
+        final DataColumnSpec oldSelected = (DataColumnSpec)m_chooser
             .getSelectedItem();
-        HashSet<String> hash = new HashSet<String>(Arrays.asList(colName));
-        Vector<DataColumnSpec> survivers = new Vector<DataColumnSpec>();
+        final HashSet<String> hash =
+            new HashSet<String>(Arrays.asList(colName));
+        final Vector<DataColumnSpec> survivers = new Vector<DataColumnSpec>();
         for (int item = 0; item < m_chooser.getItemCount(); item++) {
-            DataColumnSpec s = (DataColumnSpec)m_chooser.getItemAt(item);
+            final DataColumnSpec s = (DataColumnSpec)m_chooser.getItemAt(item);
             if (hash.contains(s.getName())) {
                 survivers.add(s);
             }
@@ -388,24 +412,21 @@
         }
         m_chooser.setEnabled(survivers.size() > 1);
     }
-    
-    
-    /**
-     * 
-     * @return the selected index. 
+
+
+    /**
+     *
+     * @return the selected index.
      */
     public final int getSelectedIndex() {
         return m_chooser.getSelectedIndex();
     }
     
-<<<<<<< HEAD
-=======
     /** @return the number of selectable elements in the list. */
     public int getNrItemsInList() {
         return m_chooser.getModel().getSize();
     }
 
->>>>>>> e116f9a6
     /**
      * Selects the given index in the combo box.
      * @param index Select this item.
@@ -413,24 +434,33 @@
     public final void setSelectedIndex(final int index) {
         m_chooser.setSelectedIndex(index);
     }
-    
-    /**
-     * 
+
+    /**
+     *
      * @param columnName - the name of the column to select.
      */
     public final void setSelectedColumn(final String columnName) {
-        if (m_addNoneColOption 
-                && m_addNoneColSpec != null
+        if (m_addNoneColOption
+                && m_noneColSpec != null
                 && columnName == null) {
-            m_chooser.setSelectedItem(m_addNoneColSpec);
+            m_chooser.setSelectedItem(m_noneColSpec);
             return;
         }
         if (m_spec != null) {
-            DataColumnSpec colSpec = m_spec.getColumnSpec(columnName);
+            final DataColumnSpec colSpec = m_spec.getColumnSpec(columnName);
             m_chooser.setSelectedItem(colSpec);
         }
     }
-    
+
+    /**
+     * Selects the RowID item in the item list if a RowID entry exists.
+     */
+    public final void setRowIDSelected() {
+        if (m_addRowIDOption && m_rowIDColSpec != null) {
+            m_chooser.setSelectedItem(m_rowIDColSpec);
+        }
+    }
+
     /**
      * @param enabled true if enabled otherwise false.
      * @see java.awt.Component#setEnabled(boolean)
@@ -475,7 +505,7 @@
     public void removeActionListener(final ActionListener l) {
         m_chooser.removeActionListener(l);
     }
-    
-    
+
+
 
 } // ColumnSelectionPanel