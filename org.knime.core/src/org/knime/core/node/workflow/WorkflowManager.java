--- conflicted
+++ resolved
@@ -1633,11 +1633,7 @@
                 LOGGER.warn("Node " + nc.getNameWithID() + " is not resetable "
                         + "during loop run, it is " + nc.getState());
                 continue;
-<<<<<<< HEAD
-            } 
-=======
-            }
->>>>>>> 9cfc2f97
+            }
             if (nc instanceof SingleNodeContainer) {
                 ((SingleNodeContainer)nc).reset();
             } else {
