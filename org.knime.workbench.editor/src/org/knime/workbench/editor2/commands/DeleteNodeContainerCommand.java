--- conflicted
+++ resolved
@@ -1,9 +1,9 @@
-/* 
+/*
  * -------------------------------------------------------------------
  * This source code, its documentation and all appendant files
  * are protected by copyright law. All rights reserved.
  *
- * Copyright, 2003 - 2007
+ * Copyright, 2003 - 2008
  * University of Konstanz, Germany
  * Chair for Bioinformatics and Information Mining (Prof. M. Berthold)
  * and KNIME GmbH, Konstanz, Germany
@@ -18,7 +18,7 @@
  * website: www.knime.org
  * email: contact@knime.org
  * -------------------------------------------------------------------
- * 
+ *
  * History
  *   09.06.2005 (Florian Georg): created
  */
@@ -28,33 +28,30 @@
 import org.eclipse.swt.SWT;
 import org.eclipse.swt.widgets.Display;
 import org.eclipse.swt.widgets.MessageBox;
+import org.eclipse.ui.IEditorPart;
+import org.eclipse.ui.PlatformUI;
 import org.knime.core.node.NodeLogger;
-import org.knime.core.node.workflow.WorkflowInExecutionException;
 import org.knime.core.node.workflow.WorkflowManager;
-<<<<<<< HEAD
-
-=======
 import org.knime.workbench.editor2.WorkflowManagerInput;
->>>>>>> e116f9a6
 import org.knime.workbench.editor2.editparts.NodeContainerEditPart;
 
 /**
  * This is the command to delete <code>NodeContainer</code>s from the
  * workflow.
- * 
+ *
  * @author Florian Georg, University of Konstanz
  */
 public class DeleteNodeContainerCommand extends Command {
     private static final NodeLogger LOGGER =
-            NodeLogger.getLogger(DeleteConnectionCommand.class);
+            NodeLogger.getLogger(DeleteNodeContainerCommand.class);
 
-    private NodeContainerEditPart m_part;
+    private final NodeContainerEditPart m_part;
 
-    private WorkflowManager m_manager;
+    private final WorkflowManager m_manager;
 
     /**
      * Creates a new delete command for a <code>NodeContainer</code>.
-     * 
+     *
      * @param nodePart The container edit part to delete
      * @param manager The manager hosting the container
      */
@@ -66,8 +63,8 @@
 
     /**
      * If the edit part is locked (= busy), we can't delete the underlying node.
-     * 
-     * @see org.eclipse.gef.commands.Command#canExecute()
+     *
+     * {@inheritDoc}
      */
     @Override
     public boolean canExecute() {
@@ -76,13 +73,11 @@
         boolean isNotLocked = !m_part.isLocked();
 
         // is the node a deletable node
-        boolean isDeletable = m_part.getNodeContainer().isDeletable();
-
         // does the workflow status allow deletion of the selected node
         // only if the workflow is not executing
         boolean workflowAllowsDeletion =
-                m_manager.canBeDeleted(m_part.getNodeContainer());
-        return isNotLocked && isDeletable && workflowAllowsDeletion;
+                m_manager.canRemoveNode(m_part.getNodeContainer().getID());
+        return isNotLocked && workflowAllowsDeletion;
     }
 
     /**
@@ -93,20 +88,9 @@
         LOGGER.debug("Deleting node #" + m_part.getNodeContainer().getID()
                 + " from Workflow");
 
-        // The WFM must removes all connections for us, before the node is
+        // The WFM removes all connections for us, before the node is
         // removed.
         try {
-<<<<<<< HEAD
-            m_manager.removeNode(m_part.getNodeContainer());
-        } catch (WorkflowInExecutionException ex) {
-            MessageBox mb =
-                    new MessageBox(Display.getDefault().getActiveShell(),
-                            SWT.ICON_INFORMATION | SWT.OK);
-            mb.setText("Operation not allowed");
-            mb.setMessage("You cannot remove a node while the workflow"
-                    + " is in execution.");
-            mb.open();
-=======
             m_manager.removeNode(m_part.getNodeContainer().getID());            
             if (m_part.getNodeContainer() instanceof WorkflowManager) {
                 WorkflowManagerInput in = new WorkflowManagerInput(
@@ -136,20 +120,14 @@
                 }
                 
             });
->>>>>>> e116f9a6
         }
     }
 
     /**
      * TODO FIXME: no undo by now, as the connections can't be restored and the
      * node gets a new ID.
-<<<<<<< HEAD
-     * 
-     * @see org.eclipse.gef.commands.Command#canUndo()
-=======
      *
      * {@inheritDoc}
->>>>>>> e116f9a6
      */
     @Override
     public boolean canUndo() {
