/* 
 * -------------------------------------------------------------------
 * This source code, its documentation and all appendant files
 * are protected by copyright law. All rights reserved.
 *
 * Copyright, 2003 - 2007
 * University of Konstanz, Germany
 * Chair for Bioinformatics and Information Mining (Prof. M. Berthold)
 * and KNIME GmbH, Konstanz, Germany
 *
 * You may not modify, publish, transmit, transfer or sell, reproduce,
 * create derivative works from, distribute, perform, display, or in
 * any way exploit any of the content, in whole or in part, except as
 * otherwise expressly permitted in writing by the copyright owner or
 * as specified in the license file distributed with this product.
 *
 * If you have any questions please contact the copyright holder:
 * website: www.knime.org
 * email: contact@knime.org
 * -------------------------------------------------------------------
 * 
 * History
 *   24.02.2006 (Christoph Sieb): created
 */
package org.knime.workbench.editor2.commands;

import org.eclipse.gef.commands.Command;
import org.eclipse.jface.dialogs.IDialogConstants;
import org.eclipse.jface.dialogs.MessageDialogWithToggle;
import org.knime.core.node.workflow.ConnectionContainer;
import org.knime.core.node.workflow.NodeContainer;
import org.knime.core.node.workflow.NodeID;
import org.knime.core.node.workflow.WorkflowManager;
import org.knime.workbench.editor2.editparts.AbstractPortEditPart;
import org.knime.workbench.editor2.editparts.ConnectableEditPart;
import org.knime.workbench.editor2.editparts.ConnectionContainerEditPart;
import org.knime.workbench.editor2.editparts.NodeContainerEditPart;
import org.knime.workbench.editor2.editparts.NodeInPortEditPart;
import org.knime.workbench.editor2.editparts.NodeOutPortEditPart;
import org.knime.workbench.editor2.editparts.SubWorkFlowOutPortEditPart;
import org.knime.workbench.editor2.editparts.WorkflowInPortEditPart;
import org.knime.workbench.editor2.editparts.WorkflowOutPortEditPart;
import org.knime.workbench.editor2.editparts.WorkflowRootEditPart;
import org.knime.workbench.ui.KNIMEUIPlugin;
import org.knime.workbench.ui.preferences.PreferenceConstants;

/**
 * Command that reconnects a connection. This basically corresponds to remove
 * the old connection edit part and insert a new one. Therefore this command
 * encapsulates the delete and create connection command.
 * 
 * @author Christoph Sieb, University of Konstanz
 */
public class ReconnectConnectionCommand extends Command {
    
//    private static final NodeLogger LOGGER = NodeLogger.getLogger(
//            ReconnectConnectionCommand.class); 
    
    private DeleteConnectionCommand m_deleteCommand;

    private CreateConnectionCommand m_createCommand;
    
    private final WorkflowManager m_manager;
    
    private final NodeID m_oldTarget;
    
    private final NodeID m_newTarget;
    
    private boolean m_confirm;
    
    private boolean m_identical = false;

    /**
     * Creates a reconnection command encapsulating a delete and create command.
     * 
     * @param connection The edit part of the connection to delete
     * @param host the source (NodeOutPortEditPart - normaly) of the connection
     * @param target the target edit part
     */
    public ReconnectConnectionCommand(
            final ConnectionContainerEditPart connection,
            final AbstractPortEditPart host,
            final AbstractPortEditPart target) {
        
        m_confirm = KNIMEUIPlugin.getDefault().getPreferenceStore()
            .getBoolean(PreferenceConstants.P_CONFIRM_RECONNECT);

        // get the source node
        NodeContainerEditPart sourceNode = (NodeContainerEditPart)host
            .getParent();

        // get the responsible workflow manager
        m_manager = ((WorkflowRootEditPart)sourceNode.getParent())
            .getWorkflowManager();
        
        // create the delete command
        m_deleteCommand = new DeleteConnectionCommand(connection, m_manager);
        
        ConnectionContainer oldConnection = (ConnectionContainer)connection
            .getModel(); 
        m_oldTarget = oldConnection.getDest();
        
        m_newTarget = target.getID();
        
        if (m_oldTarget.equals(m_newTarget)) {
            if (oldConnection.getDestPort() == target.getIndex()) {
                m_identical = true;
            }
        }

        // create the create command
        CreateConnectionCommand cmd = new CreateConnectionCommand();


<<<<<<< HEAD
            // request started on out port?
            cmd.setSourceNode(nodePart);
            cmd.setSourcePortID(((NodeOutPortEditPart)host).getId());
=======
        if (host instanceof NodeOutPortEditPart 
                    || host instanceof WorkflowInPortEditPart
                    || host instanceof SubWorkFlowOutPortEditPart) {
            cmd.setSourceNode(sourceNode);
            cmd.setSourcePortID(host.getIndex());
>>>>>>> e116f9a6
            cmd.setStartedOnOutPort(true);
            // we need the manager to execute the command
            cmd.setManager(m_manager);
        } else {
            return;
        }
<<<<<<< HEAD

        if ((target instanceof NodeOutPortEditPart)) {
            // cmd.setSourcePortID(((NodeOutPortEditPart) target).getId());
            // cmd.setSourceNode((NodeContainerEditPart) target.getParent());
            return;

            // LOGGER.debug("Ending connection on out-port...");
        } else if (target instanceof NodeInPortEditPart) {
            cmd.setTargetPortID(((NodeInPortEditPart)target).getId());
            cmd.setTargetNode((NodeContainerEditPart)target.getParent());

            // LOGGER.debug("Ending connection on in-port...");
        } else if (target instanceof NodeContainerEditPart) {

            if (cmd.wasStartedOnOutPort()) {
                cmd.setTargetPortID(-1);
                cmd.setTargetNode((NodeContainerEditPart)target);
            } else {
                cmd.setSourcePortID(-1);
                cmd.setSourceNode((NodeContainerEditPart)target);
            }
            // LOGGER.debug("Ending connection on NODE...");

=======
        if (target instanceof NodeInPortEditPart 
                || target instanceof WorkflowOutPortEditPart) {
            cmd.setTargetPortID(((AbstractPortEditPart)target).getIndex());
            cmd.setTargetNode((ConnectableEditPart)target.getParent());
>>>>>>> e116f9a6
        } else {
            return;

        }

        m_createCommand = cmd;
    }

    /**
     * {@inheritDoc}
     */
    @Override
    public boolean canExecute() {
        return !m_identical 
            && m_deleteCommand.canExecute() 
            && m_createCommand.canExecute();

    }

    /**
     * {@inheritDoc}
     */
    @Override
    public void execute() {
        // confirm replacement?
        // check if old target node was executed 
        NodeContainer oldTarget = m_manager.getNodeContainer(m_oldTarget);
        NodeContainer newTarget = m_manager.getNodeContainer(m_newTarget);
        if (oldTarget == null || newTarget == null) {
            // something is very wrong here
            return;
        }
        boolean oldExecuted = oldTarget.getState().equals(
                NodeContainer.State.EXECUTED);
        boolean newExecuted = newTarget.getState().equals(
                NodeContainer.State.EXECUTED);
        // or new target node is executed
        if (m_confirm && (oldExecuted || newExecuted)) {
            // create comprehensible and correct confirmation message
            StringBuffer message = new StringBuffer(
                    "Do you want to delete existing connection? \n");
            if (oldExecuted || newExecuted) {
                message.append("This will reset ");
                if (oldExecuted) {
                    message.append("current target node");
                }
                if (oldExecuted && newExecuted) {
                    message.append(" and");
                }
                if (newExecuted) {
                    message.append(" new target node");
                }
                message.append("!");
            }
            MessageDialogWithToggle msgD = CreateConnectionCommand
                .openReconnectConfirmDialog(m_confirm,
                        message.toString());
            m_confirm = !msgD.getToggleState();
            if (msgD.getReturnCode() != IDialogConstants.YES_ID) {
                return;
            }
        }

        // execute both commands
        m_deleteCommand.execute();
        m_createCommand.setConfirm(false);
        m_createCommand.execute();
    }
}<|MERGE_RESOLUTION|>--- conflicted
+++ resolved
@@ -3,7 +3,7 @@
  * This source code, its documentation and all appendant files
  * are protected by copyright law. All rights reserved.
  *
- * Copyright, 2003 - 2007
+ * Copyright, 2003 - 2008
  * University of Konstanz, Germany
  * Chair for Bioinformatics and Information Mining (Prof. M. Berthold)
  * and KNIME GmbH, Konstanz, Germany
@@ -112,53 +112,21 @@
         CreateConnectionCommand cmd = new CreateConnectionCommand();
 
 
-<<<<<<< HEAD
-            // request started on out port?
-            cmd.setSourceNode(nodePart);
-            cmd.setSourcePortID(((NodeOutPortEditPart)host).getId());
-=======
         if (host instanceof NodeOutPortEditPart 
                     || host instanceof WorkflowInPortEditPart
                     || host instanceof SubWorkFlowOutPortEditPart) {
             cmd.setSourceNode(sourceNode);
             cmd.setSourcePortID(host.getIndex());
->>>>>>> e116f9a6
             cmd.setStartedOnOutPort(true);
             // we need the manager to execute the command
             cmd.setManager(m_manager);
         } else {
             return;
         }
-<<<<<<< HEAD
-
-        if ((target instanceof NodeOutPortEditPart)) {
-            // cmd.setSourcePortID(((NodeOutPortEditPart) target).getId());
-            // cmd.setSourceNode((NodeContainerEditPart) target.getParent());
-            return;
-
-            // LOGGER.debug("Ending connection on out-port...");
-        } else if (target instanceof NodeInPortEditPart) {
-            cmd.setTargetPortID(((NodeInPortEditPart)target).getId());
-            cmd.setTargetNode((NodeContainerEditPart)target.getParent());
-
-            // LOGGER.debug("Ending connection on in-port...");
-        } else if (target instanceof NodeContainerEditPart) {
-
-            if (cmd.wasStartedOnOutPort()) {
-                cmd.setTargetPortID(-1);
-                cmd.setTargetNode((NodeContainerEditPart)target);
-            } else {
-                cmd.setSourcePortID(-1);
-                cmd.setSourceNode((NodeContainerEditPart)target);
-            }
-            // LOGGER.debug("Ending connection on NODE...");
-
-=======
         if (target instanceof NodeInPortEditPart 
                 || target instanceof WorkflowOutPortEditPart) {
             cmd.setTargetPortID(((AbstractPortEditPart)target).getIndex());
             cmd.setTargetNode((ConnectableEditPart)target.getParent());
->>>>>>> e116f9a6
         } else {
             return;
 
