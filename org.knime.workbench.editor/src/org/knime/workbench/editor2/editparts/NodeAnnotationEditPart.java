/*
 * ------------------------------------------------------------------------
 *  Copyright by KNIME GmbH, Konstanz, Germany
 *  Website: http://www.knime.org; Email: contact@knime.org
 *
 *  This program is free software; you can redistribute it and/or modify
 *  it under the terms of the GNU General Public License, Version 3, as
 *  published by the Free Software Foundation.
 *
 *  This program is distributed in the hope that it will be useful, but
 *  WITHOUT ANY WARRANTY; without even the implied warranty of
 *  MERCHANTABILITY or FITNESS FOR A PARTICULAR PURPOSE. See the
 *  GNU General Public License for more details.
 *
 *  You should have received a copy of the GNU General Public License
 *  along with this program; if not, see <http://www.gnu.org/licenses>.
 *
 *  Additional permission under GNU GPL version 3 section 7:
 *
 *  KNIME interoperates with ECLIPSE solely via ECLIPSE's plug-in APIs.
 *  Hence, KNIME and ECLIPSE are both independent programs and are not
 *  derived from each other. Should, however, the interpretation of the
 *  GNU GPL Version 3 ("License") under any applicable laws result in
 *  KNIME and ECLIPSE being a combined program, KNIME GMBH herewith grants
 *  you the additional permission to use and propagate KNIME together with
 *  ECLIPSE with only the license terms in place for ECLIPSE applying to
 *  ECLIPSE and the GNU GPL Version 3 applying for KNIME, provided the
 *  license terms of ECLIPSE themselves allow for the respective use and
 *  propagation of ECLIPSE together with KNIME.
 *
 *  Additional permission relating to nodes for KNIME that extend the Node
 *  Extension (and in particular that are based on subclasses of NodeModel,
 *  NodeDialog, and NodeView) and that only interoperate with KNIME through
 *  standard APIs ("Nodes"):
 *  Nodes are deemed to be separate and independent programs and to not be
 *  covered works.  Notwithstanding anything to the contrary in the
 *  License, the License does not apply to Nodes, you are not required to
 *  license Nodes under the License, and you are granted a license to
 *  prepare and propagate Nodes, in each case even if such Nodes are
 *  propagated with or for interoperation with KNIME.  The owner of a Node
 *  may freely choose the license terms applicable to such Node, including
 *  when such Node is propagated with or for interoperation with KNIME.
 * ------------------------------------------------------------------------
 */
package org.knime.workbench.editor2.editparts;

import org.eclipse.draw2d.IFigure;
import org.eclipse.draw2d.geometry.Dimension;
import org.eclipse.draw2d.geometry.Point;
import org.eclipse.draw2d.geometry.Rectangle;
import org.eclipse.gef.DragTracker;
import org.eclipse.gef.Request;
import org.eclipse.swt.graphics.Font;
import org.eclipse.swt.widgets.Display;
import org.knime.core.node.workflow.Annotation;
import org.knime.core.node.workflow.NodeAnnotation;
import org.knime.core.node.workflow.NodeContainer;
import org.knime.core.node.workflow.NodeUIInformation;
import org.knime.core.node.workflow.NodeUIInformationEvent;
import org.knime.workbench.editor2.WorkflowSelectionDragEditPartsTracker;
import org.knime.workbench.editor2.figures.NodeAnnotationFigure;
import org.knime.workbench.editor2.figures.NodeContainerFigure;
import org.knime.workbench.ui.KNIMEUIPlugin;
import org.knime.workbench.ui.preferences.PreferenceConstants;

/**
 *
 * @author Peter Ohl, KNIME.com AG, Zurich, Switzerland
 */
public class NodeAnnotationEditPart extends AnnotationEditPart {

    /**
     * font actually used to compute the bounds of the annotation figure.
     */
    private Font m_lastDefaultFont = null;

    /**
     * {@inheritDoc}
     */
    @Override
    public void nodeUIInformationChanged(final NodeUIInformationEvent evt) {
        Display.getDefault().asyncExec(new Runnable() {
            @Override
            public void run() {
                WorkflowRootEditPart parent = (WorkflowRootEditPart)getParent();
                NodeAnnotation anno = (NodeAnnotation)getModel();
                NodeAnnotationFigure annoFig = (NodeAnnotationFigure)getFigure();
                annoFig.newContent(anno);
                // node annotation ignores its x/y ui info and hooks itself to its node
                NodeContainer node = anno.getNodeContainer();
                if (node == null) {
<<<<<<< HEAD
                    return;
                }

=======
                    // may happen if the node is disposed before this runnable is executed
                    return;
                }
>>>>>>> eb15d586
                NodeUIInformation nodeUI = node.getUIInformation();
                int x = anno.getX();
                int y = anno.getY();
                int w = anno.getWidth();
                int h = anno.getHeight();
                boolean update = false; // update only if anno has no ui info
                if (w <= 0 || h <= 0) {
                    /* this code can be removed (but not for a bug fix release) as this
                     * method is called at least twice during activation and the 2nd
                     * invocation has valid bounds. To reproduce: create flow w/ v2.4,
                     * load in v2.5+ and set a break point
                     *
                     * TODO: remove if block + don't save bounds in node annotation
                     * (always computed automatically)
                     */
                    update = true;
                    // if the annotation has no width, make it as wide as the node
                    if (nodeUI != null && nodeUI.getBounds()[2] > 0) {
                        // pre2.5 flows used the node width as label width
                        w = nodeUI.getBounds()[2];
                    }
                    // make it at least wide enough to hold "Node 9999xxxxxxxxx"
                    w = Math.max(w, getNodeAnnotationMinWidth());
                    h = getNodeAnnotationMinHeight();
                } else {
                    // recalculate the dimension according to the default font (which
                    // could change through the pref page or on different OS)
                    Font currDefFont = AnnotationEditPart.getNodeAnnotationDefaultFont();
                    if (!currDefFont.equals(m_lastDefaultFont)) {
                        m_lastDefaultFont = currDefFont;
                        Dimension textBounds = annoFig.getPreferredSize();
                        h = Math.max(textBounds.height, getNodeAnnotationMinHeight());
                        w = Math.max(textBounds.width, getNodeAnnotationMinWidth());
                    }
                }
                if (nodeUI != null) {
                    NodeContainerEditPart nodePart =
                        (NodeContainerEditPart)getViewer().getEditPartRegistry().get(node);
                    Point offset;
                    int nodeHeight;
                    int symbFigWidth;
                    if (nodePart != null) {
                        NodeContainerFigure fig = (NodeContainerFigure)nodePart.getFigure();
                        offset = fig.getOffsetToRefPoint(nodeUI);
                        nodeHeight = fig.getPreferredSize().height;
                        symbFigWidth = fig.getSymbolFigure().getPreferredSize().width;
                    } else {
                        offset = new Point(65, 35);
                        nodeHeight = NodeContainerFigure.HEIGHT;
                        symbFigWidth = 32;
                    }
                    int[] nodeBounds = nodeUI.getBounds();
                    int mid = nodeBounds[0] + (symbFigWidth / 2);
                    x = mid - (w / 2);
                    y = nodeBounds[1] + nodeHeight + 1 - offset.y;
                    update = true;
                }
                if (update) {
                    anno.setDimensionNoNotify(x, y, w, h);
                }
                parent.setLayoutConstraint(NodeAnnotationEditPart.this, annoFig, new Rectangle(x, y, w, h));
                refreshVisuals();
            }
        });
    }

    /**
     * {@inheritDoc}
     */
    @Override
    protected IFigure createFigure() {
        Annotation anno = getModel();
        NodeAnnotationFigure f = new NodeAnnotationFigure(anno);
        return f;
    }

    /**
     * {@inheritDoc}
     */
    @Override
    public DragTracker getDragTracker(final Request request) {
        return new WorkflowSelectionDragEditPartsTracker(this);
    }

    /**
     * @return the minimum width of a node annotation.
     */
    public static int getNodeAnnotationMinWidth() {
        // make it at least wide enough to hold "Node 9999xxxxxxxxx"
        String prefix =
                KNIMEUIPlugin
                        .getDefault()
                        .getPreferenceStore()
                        .getString(PreferenceConstants.P_DEFAULT_NODE_LABEL);
        if (prefix == null || prefix.isEmpty()) {
            prefix = "Node";
        }
        int minTextW =
                AnnotationEditPart.nodeAnnotationDefaultLineWidth(prefix
                        + " 9999xxxxxxxxx");
        // but not less than the node default width
        return Math.max(minTextW, NodeContainerFigure.WIDTH);
    }

    public static int getNodeAnnotationMinHeight() {
        return AnnotationEditPart.nodeAnnotationDefaultOneLineHeight();
    }
}<|MERGE_RESOLUTION|>--- conflicted
+++ resolved
@@ -89,15 +89,9 @@
                 // node annotation ignores its x/y ui info and hooks itself to its node
                 NodeContainer node = anno.getNodeContainer();
                 if (node == null) {
-<<<<<<< HEAD
-                    return;
-                }
-
-=======
                     // may happen if the node is disposed before this runnable is executed
                     return;
                 }
->>>>>>> eb15d586
                 NodeUIInformation nodeUI = node.getUIInformation();
                 int x = anno.getX();
                 int y = anno.getY();
